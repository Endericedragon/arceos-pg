--- conflicted
+++ resolved
@@ -209,15 +209,11 @@
     }
 
     /// Close the socket.
-<<<<<<< HEAD
-    pub fn shutdown(&mut self) -> AxResult {
-=======
     pub fn shutdown(&self) -> AxResult {
         SOCKET_SET.with_socket_mut::<udp::Socket, _, _>(self.handle, |socket| {
             debug!("socket {}: shutting down", self.handle);
             socket.close();
         });
->>>>>>> 4521d38a
         SOCKET_SET.poll_interfaces();
         Ok(())
     }
