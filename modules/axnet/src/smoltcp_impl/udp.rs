--- conflicted
+++ resolved
@@ -1,10 +1,6 @@
 use super::Mutex;
 use axerrno::{ax_err, ax_err_type, AxError, AxResult};
-<<<<<<< HEAD
-=======
 use axio::PollState;
-use axsync::Mutex;
->>>>>>> fe127eb6
 
 use smoltcp::iface::SocketHandle;
 use smoltcp::socket::udp::{self, BindError, SendError};
@@ -111,17 +107,13 @@
                     SOCKET_SET.poll_interfaces();
                     return Ok(n);
                 }
-<<<<<<< HEAD
-                Err(AxError::Again) => super::yield_now(),
-=======
                 Err(AxError::WouldBlock) => {
                     if self.nonblock {
                         return Err(AxError::WouldBlock);
                     } else {
-                        axtask::yield_now()
+                        super::yield_now()
                     }
                 }
->>>>>>> fe127eb6
                 Err(e) => return Err(e),
             }
         }
@@ -149,17 +141,13 @@
                     SOCKET_SET.poll_interfaces();
                     return Ok(x);
                 }
-<<<<<<< HEAD
-                Err(AxError::Again) => super::yield_now(),
-=======
                 Err(AxError::WouldBlock) => {
                     if self.nonblock {
                         return Err(AxError::WouldBlock);
                     } else {
-                        axtask::yield_now()
+                        super::yield_now()
                     }
                 }
->>>>>>> fe127eb6
                 Err(e) => return Err(e),
             }
         }
@@ -214,17 +202,10 @@
                         Err(AxError::WouldBlock)
                     }
                 }
-<<<<<<< HEAD
-                Err(AxError::Again) => super::yield_now(),
-                Err(e) => return Err(e),
-            }
-        }
-=======
                 Err(_) => Err(AxError::WouldBlock),
             },
             "socket recv() failed",
         )
->>>>>>> fe127eb6
     }
 
     /// Close the socket.
@@ -239,35 +220,6 @@
 
     /// Receives data from the socket, stores it in the given buffer, without removing it from the queue.
     pub fn peek_from(&self, buf: &mut [u8]) -> AxResult<(usize, SocketAddr)> {
-<<<<<<< HEAD
-        let handle = self
-            .handle
-            .ok_or_else(|| ax_err_type!(InvalidInput, "socket recv() failed"))?;
-        loop {
-            SOCKET_SET.poll_interfaces();
-            match SOCKET_SET.with_socket_mut::<udp::Socket, _, _>(handle, |socket| {
-                if !socket.is_open() {
-                    // not connected
-                    ax_err!(NotConnected, "socket recv() failed")
-                } else if socket.can_recv() {
-                    // data available
-                    // TODO: use socket.recv(|buf| {...})
-                    match socket.peek_slice(buf) {
-                        Ok(x) => Ok((x.0, *x.1)),
-                        Err(_) => Err(AxError::Again),
-                    }
-                } else {
-                    // no more data
-                    Err(AxError::Again)
-                }
-            }) {
-                Ok(x) => {
-                    SOCKET_SET.poll_interfaces();
-                    return Ok(x);
-                }
-                Err(AxError::Again) => super::yield_now(),
-                Err(e) => return Err(e),
-=======
         self.recv_impl(
             |socket| match socket.peek_slice(buf) {
                 Ok(x) => Ok((x.0, *x.1)),
@@ -285,7 +237,6 @@
         SOCKET_SET.with_socket_mut::<udp::Socket, _, _>(self.handle, |socket| {
             if !socket.is_open() {
                 debug!("    udp socket close");
->>>>>>> fe127eb6
             }
             Ok(PollState {
                 readable: socket.is_open() && socket.can_recv(),
