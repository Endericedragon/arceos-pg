--- conflicted
+++ resolved
@@ -1,6 +1,4 @@
 //! Task APIs for multi-task configuration.
-
-use alloc::{string::String, sync::Arc};
 
 pub(crate) use crate::run_queue::{AxRunQueue, RUN_QUEUE};
 
@@ -13,7 +11,7 @@
 use load_balance::BaseLoadBalance;
 
 /// The reference type of a task.
-pub type AxTaskRef = Arc<AxTask>;
+pub type AxTaskRef = alloc::sync::Arc<AxTask>;
 
 cfg_if::cfg_if! {
     if #[cfg(feature = "sched_fifo")] {
@@ -120,20 +118,6 @@
 
 /// Spawns a new task with the given parameters.
 ///
-<<<<<<< HEAD
-/// The task name is an empty string. The task stack size is
-/// [`axconfig::TASK_STACK_SIZE`].  
-pub fn spawn<F>(f: F)
-where
-    F: FnOnce() + Send + 'static,
-{
-    let task = TaskInner::new(f, "", axconfig::TASK_STACK_SIZE);
-    let target_cpu = LOAD_BALANCE_ARR[get_current_cpu_id()].find_target_cpu();
-    //info!("exit 233");
-    //task.set_queue_id(target_cpu);
-    RUN_QUEUE[target_cpu].add_task(task);
-    //info!("exit 234");
-=======
 /// Returns the task reference.
 pub fn spawn_raw<F>(f: F, name: String, stack_size: usize) -> AxTaskRef
 where
@@ -154,29 +138,13 @@
 where
     F: FnOnce() + Send + 'static,
 {
-    spawn_raw(f, "".into(), axconfig::TASK_STACK_SIZE)
->>>>>>> 86a73a0c
+    spawn_raw(f, "".into(), axconfig::TASK_STACK_SIZE);
 }
 
-/// Set the priority for current task.
-///
-/// The range of the priority is dependent on the underlying scheduler. For
-/// example, in the [CFS] scheduler, the priority is the nice value, ranging from
-/// -20 to 19.
-///
-/// Returns `true` if the priority is set successfully.
-///
-/// [CFS]: https://en.wikipedia.org/wiki/Completely_Fair_Scheduler
+/// set priority for current task.
+/// In CFS, priority is the nice value, ranging from -20 to 19.
 pub fn set_priority(prio: isize) -> bool {
-<<<<<<< HEAD
-    //info!("exit 233");
-    let tmp = RUN_QUEUE[get_current_cpu_id()].set_priority(prio);
-    
-    //info!("exit 234");
-    tmp
-=======
-    RUN_QUEUE.lock().set_current_priority(prio)
->>>>>>> 86a73a0c
+    RUN_QUEUE[get_current_cpu_id()].set_priority(prio)
 }
 
 /// Current task gives up the CPU time voluntarily, and switches to another
