--- conflicted
+++ resolved
@@ -41,15 +41,11 @@
 fs = ["alloc", "axruntime/fs", "dep:axdriver", "dep:axfs"]
 
 # Networking
-<<<<<<< HEAD
-net = ["axruntime/net", "dep:axdriver", "dep:axnet"]
+net = ["alloc", "axruntime/net", "dep:axdriver", "dep:axnet"]
 use-lwip = ["axnet?/lwip"]
-=======
-net = ["alloc", "axruntime/net", "dep:axdriver", "dep:axnet"]
 
 # Pipe
 pipe = ["alloc"]
->>>>>>> 86a73a0c
 
 # Display
 display = ["axruntime/display", "dep:axdriver", "dep:axdisplay"]
